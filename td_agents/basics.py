
import abc
import sys
import functools
import time
from typing import Callable, Iterator, List, Optional, Union, Sequence, Generic
from typing import Dict, Iterator, List, NamedTuple, Optional, Tuple
from absl import logging
from acme.tf import savers

import chex
import dm_env
import dataclasses
import haiku as hk
import collections


import acme
from acme import adders, types
from acme import core
from acme import specs
from acme import types as acme_types

from acme.agents.jax.dqn import learning_lib
from acme.utils import async_utils
from acme.utils import counting
from acme.utils import loggers
from acme.jax import types as jax_types, utils, utils as jax_utils
from acme.jax import networks as network_lib
from acme.jax import variable_utils
from acme.agents.jax import r2d2
from acme.agents.jax import actor_core as actor_core_lib
from acme.agents.jax.r2d2 import actor as r2d2_actor
from acme.agents.jax.r2d2 import config as r2d2_config
from acme.agents.jax.r2d2 import learning as r2d2_learning
from acme.agents.jax.r2d2 import networks as r2d2_networks
from acme.jax import networks as networks_lib
from acme.utils import counting
from acme.utils import loggers



import jax
import jax.numpy as jnp
import numpy as np
import optax
import tree
import reverb
import rlax



_PMAP_AXIS_NAME = 'data'

Number = Union[int, float, np.float32, jnp.float32]

LossFn = learning_lib.LossFn
TrainingState = learning_lib.TrainingState
ReverbUpdate = learning_lib.ReverbUpdate
LossExtra = learning_lib.LossExtra
Policy = r2d2_actor.R2D2Policy

# Only simple observations & discrete action spaces for now.
Observation = jax.Array
State = acme_types.NestedArray

# initializations
InitFn = Callable[[networks_lib.PRNGKey], networks_lib.Params]

# calling networks
RecurrentStateFn = Callable[[networks_lib.Params], State]
ValueFn = Callable[[networks_lib.Params, Observation, State],
                         networks_lib.Value]
ModelFn = Callable[[State], acme_types.NestedArray]

@chex.dataclass(frozen=True, mappable_dataclass=False)
class ActorState(Generic[actor_core_lib.RecurrentState]):
  rng: networks_lib.PRNGKey
  recurrent_state: actor_core_lib.RecurrentState
  prev_recurrent_state: actor_core_lib.RecurrentState
  predictions: Optional[jax.Array] = None
  epsilon: Optional[jax.Array] = None
  step: Optional[jax.Array] = None


def isbad(x):
  if np.isnan(x):
    raise RuntimeError(f"NaN")
  elif np.isinf(x):
    raise RuntimeError(f"Inf")

def group_named_values(dictionary: dict, name_fn = None):
  if name_fn is None:
    def name_fn(key): return key.split("/")[0]

  new_dict = collections.defaultdict(list)
  for key, named_values in dictionary.items():
    name = name_fn(key)
    new_dict[name].append(sum(named_values.values()))

  return new_dict

def param_sizes(params):

  sizes = group_named_values(
    dictionary=tree.map_structure(jnp.size, params))

  format = lambda number: f"{number:,}"
  return {k: format(sum(v)) for k,v in sizes.items()}

def overlapping(dict1, dict2):
  return set(dict1.keys()).intersection(dict2.keys())

@dataclasses.dataclass
class Config(r2d2.R2D2Config):
  agent: str = 'agent'

  # Architecture
<<<<<<< HEAD
  state_dim: int = 256
=======
  state_dim: int = 512
  out_conv_dim: int = 32
>>>>>>> 671273c2

  #----------------
  # Epsilon schedule
  #----------------
  linear_epsilon: bool = False  # whether to use linear or sample from log space for all actors
  epsilon_begin: float = .9
  epsilon_end: float = 0.01
  epsilon_steps: Optional[int] = None

  # value-based action-selection options (distributed)
  evaluation_epsilon: float = 0.01
  # num_epsilons: int = 10
  # epsilon_min: float = .01
  # epsilon_max: float = .9
  # epsilon_base: float = .1
  num_epsilons: int = 256
  epsilon_min: float = 1
  epsilon_max: float = 3
  epsilon_base: float = .1

  #----------------
  # # Learner options
  #----------------
  variable_update_period: int = 400  # how often to update actor
  num_sgd_steps_per_step: int = 1
  seed: int = 1
  discount: float = 0.99
  num_steps: int = 6e6
  max_grad_norm: float = 80.0
  adam_eps: float = 1e-3

  # Replay options
  samples_per_insert_tolerance_rate: float = 0.1
  samples_per_insert: float = 0.0
  min_replay_size: int = 10_000
  max_replay_size: int = 100_000
  batch_size: Optional[int] = 32  # number of batch_elements
  burn_in_length: int = 0  # burn in during learning
  trace_length: Optional[int] = 40  # how long training_batch should be
  sequence_period: Optional[int] = None  # how often to add
  prefetch_size: int = 0
  num_parallel_calls: int = 1

  # Priority options
  importance_sampling_exponent: float = 0.6
  priority_exponent: float = 0.9
  max_priority_weight: float = 0.9

@dataclasses.dataclass
class NetworkFn:
  """Pure functions representing recurrent network components.

  Attributes:
    init: Initializes params.
    forward: Computes Q-values using the network at the given recurrent
      state.
    unroll: Applies the unrolled network to a sequence of 
      observations, for learning.
    initial_state: Recurrent state at the beginning of an episode.
  """
  init: InitFn
  forward: ValueFn
  unroll: ValueFn
  initial_state: RecurrentStateFn
  evaluation: Optional[ValueFn] = None


@dataclasses.dataclass
class MbrlNetworks:
  """Network that can unroll state-fn and apply model over an input sequence."""
  init: InitFn
  apply: RecurrentStateFn
  unroll: RecurrentStateFn
  init_recurrent_state: RecurrentStateFn
  apply_model: ModelFn
  unroll_model: ModelFn

@dataclasses.dataclass
class RecurrentLossFn(learning_lib.LossFn):
  """R2D2 Learning."""
  discount: float = 0.99
  tx_pair: rlax.TxPair = rlax.IDENTITY_PAIR

  # More than DQN
  max_replay_size: int = 100_000
  store_lstm_state: bool = True
  max_priority_weight: float = 0.9
  bootstrap_n: int = 5
  importance_sampling_exponent: float = 0.0
  priority_weights_aux: bool = False
  priority_use_aux: bool = False

  burn_in_length: int = None
  clip_rewards : bool = False
  max_abs_reward: float = 1.
  loss_coeff: float = 1.
  mask_loss: bool = True

  # auxilliary tasks
  aux_tasks: Union[Callable, Sequence[Callable]]=None

  def error(self,
            data: reverb.ReplaySample,
            online_preds : acme_types.NestedArray,
            online_state: acme_types.NestedArray,
            target_preds : acme_types.NestedArray,
            target_state :  acme_types.NestedArray,
            **kwargs):
    """Summary
    
    Args:
        data (TYPE): Description
        online_preds (Predictions): Description
        online_state (TYPE): Description
        target_preds (Predictions): Description
        target_state (TYPE): Description

    Raises:
        NotImplementedError: Description
    """
    raise NotImplementedError

  def __call__(
      self,
      network: NetworkFn,
      params: networks_lib.Params,
      target_params: networks_lib.Params,
      batch: reverb.ReplaySample,
      key_grad: networks_lib.PRNGKey,
      steps: int=None,
    ) -> Tuple[jnp.DeviceArray, learning_lib.LossExtra]:
    """Calculate a loss on a single batch of data."""

    unroll = network.unroll  # convenience

    if self.clip_rewards:
      data = data._replace(reward=jnp.clip(data.reward, -self.max_abs_reward, self.max_abs_reward))

    # Get core state & warm it up on observations for a burn-in period.
    if self.store_lstm_state:
      # Replay core state.
      online_state = utils.maybe_recover_lstm_type(
            batch.data.extras.get('core_state'))
    else:
      _, batch_size = data.action.shape
      key_grad, key = jax.random.split(key_grad)
      online_state = network.init_recurrent_state(key, batch_size)

    ############
    # if we've stored every single RNN state, only use 0th time-step
    # [B, T, D] --> [B, D]
    ############
    if ((isinstance(online_state, hk.LSTMState) and 
        online_state.hidden.ndim > 2)
        or
        (isinstance(online_state, jnp.ndarray) and 
          online_state.ndim > 2)):
      online_state = jax.tree_map(lambda x: x[:,0], online_state)

    target_state = online_state

    # Convert sample data to sequence-major format [T, B, ...].
    data = utils.batch_to_sequence(batch.data)

    # Maybe burn the core state in.
    burn_in_length = self.burn_in_length
    if burn_in_length:
      burn_obs = jax.tree_map(lambda x: x[:burn_in_length], data.observation)
      key_grad, key1, key2 = jax.random.split(key_grad, 3)
      _, online_state = unroll(params, key1, burn_obs, online_state)
      key_grad, key1, key2 = jax.random.split(key_grad, 3)
      _, target_state = unroll(target_params, key2, burn_obs,
                                     target_state)

    # Only get data to learn on from after the end of the burn in period.
    data = jax.tree_map(lambda seq: seq[burn_in_length:], data)

    # Unroll on sequences to get online and target Q-Values.
    key_grad, key1, key2 = jax.random.split(key_grad, 3)
    online_preds, online_state = unroll(params, key1, data.observation, online_state)
    key_grad, key1, key2 = jax.random.split(key_grad, 3)
    target_preds, target_state = unroll(target_params, key2, data.observation,
                               target_state)

    # ======================================================
    # losses
    # ======================================================
    # -----------------------
    # main loss
    # -----------------------
    # [T-1, B], [B]
    elemwise_error, batch_loss, metrics = self.error(
      data=data,
      online_preds=online_preds,
      online_state=online_state,
      target_preds=target_preds,
      target_state=target_state,
      networks=network,
      params=params,
      target_params=target_params,
      steps=steps,
      key_grad=key_grad)
    batch_loss = self.loss_coeff*batch_loss
    elemwise_error = self.loss_coeff*elemwise_error

    # Importance weighting.
    probs = batch.info.probability
    # [B]
    importance_weights = (1. / (probs + 1e-6)).astype(batch_loss.dtype)
    importance_weights **= self.importance_sampling_exponent
    importance_weights /= jnp.max(importance_weights)


    Cls = lambda x: x.__class__.__name__
    metrics={
      Cls(self) : {
        **metrics,
        # 'loss_main': batch_loss.mean(),
        'z.importance': importance_weights.mean(),
        'z.reward' :data.reward.mean()
        }
      }

    # -----------------------
    # auxilliary tasks
    # -----------------------
    total_aux_scalar_loss = 0.0
    total_aux_batch_loss = jnp.zeros(batch_loss.shape, dtype=batch_loss.dtype)
    total_aux_elem_error = jnp.zeros(elemwise_error.shape, dtype=elemwise_error.dtype)

    if self.aux_tasks:
      for aux_task in self.aux_tasks:
        # does this aux task need a random key?
        kwargs=dict()

        if hasattr(aux_task, 'random') and aux_task.random:
          key_grad, key = jax.random.split(key_grad, 2)
          kwargs['key'] = key

        if aux_task.elementwise:
          aux_elemwise_error, aux_batch_loss, aux_metrics = aux_task(
            data=data,
            online_preds=online_preds,
            online_state=online_state,
            target_preds=target_preds,
            target_state=target_state,
            steps=steps,
            **kwargs)
          total_aux_batch_loss += aux_batch_loss
          total_aux_elem_error += aux_elemwise_error
        else:
          aux_loss, aux_metrics = aux_task(
            data=data,
            online_preds=online_preds,
            online_state=online_state,
            target_preds=target_preds,
            target_state=target_state,
            steps=steps,
            **kwargs)
          total_aux_scalar_loss += aux_loss

        metrics[Cls(aux_task)] = aux_metrics

    # -----------------------
    # mean loss over everything
    # -----------------------
    if self.priority_weights_aux:
      # sum all losses and then weight
      total_batch_loss = total_aux_batch_loss + batch_loss # [B]
      mean_loss = jnp.mean(importance_weights * total_batch_loss) # []
      mean_loss += importance_weights.mean()*total_aux_scalar_loss # []
    else:
      mean_loss = jnp.mean(importance_weights * batch_loss) # []
      mean_loss += total_aux_batch_loss.mean() + total_aux_scalar_loss # []

    if self.aux_tasks:
      metrics[Cls(self)]['loss_w_aux'] = mean_loss

    # -----------------------
    # priorities
    # -----------------------
    # Calculate priorities as a mixture of max and mean sequence errors.
    if self.priority_use_aux:
      total_elemwise_error = elemwise_error + total_aux_elem_error
    else:
      total_elemwise_error = elemwise_error

    abs_td_error = jnp.abs(total_elemwise_error).astype(batch_loss.dtype)
    max_priority = self.max_priority_weight * jnp.max(abs_td_error, axis=0)
    mean_priority = (1 - self.max_priority_weight) * jnp.mean(total_elemwise_error, axis=0)
    priorities = (max_priority + mean_priority)

    metrics = jax.tree_map(lambda x: x.mean(), metrics)
    extra = learning_lib.LossExtra(metrics=metrics, reverb_priorities=priorities)

    return mean_loss, extra

class SGDLearner(learning_lib.SGDLearner):
  """An Acme learner based around SGD on batches.

  This learner currently supports optional prioritized replay and assumes a
  TrainingState as described above.
  """

  def __init__(self,
               network: r2d2_networks.R2D2Networks,
               loss_fn: LossFn,
               optimizer_cnstr: Callable[
                 [Config, networks_lib.Params], optax.GradientTransformation],
               target_update_period: int,
               data_iterator: Optional[Iterator[reverb.ReplaySample]]= None,
               random_key: Optional[networks_lib.PRNGKey] = None,
               replay_client: Optional[reverb.Client] = None,
               replay_table_name: str = adders.reverb.DEFAULT_PRIORITY_TABLE,
               counter: Optional[counting.Counter] = None,
               logger: Optional[loggers.Logger] = None,
               num_sgd_steps_per_step: int = 1,
               grad_period: int = 0,
               initialize: bool = True,
               ):
    """Initialize the SGD learner."""
    self._grad_period = grad_period*num_sgd_steps_per_step
    if self._grad_period > 0:
      logging.warning(f'Logging gradients every {self._grad_period} steps')

    # Internalize the loss_fn with network.
    loss_fn = jax.jit(functools.partial(loss_fn, network))

    # SGD performs the loss, optimizer update and periodic target net update.
    def sgd_step(state: TrainingState,
                 batch: reverb.ReplaySample) -> Tuple[TrainingState, LossExtra]:
      next_rng_key, rng_key = jax.random.split(state.rng_key)
      # Implements one SGD step of the loss and updates training state
      (loss, extra), grads = jax.value_and_grad(loss_fn, has_aux=True)(
          state.params, state.target_params, batch, rng_key, state.steps)

      # Average gradients over pmap replicas before optimizer update.
      grads = jax.lax.pmean(grads, axis_name=_PMAP_AXIS_NAME)

      # Apply the optimizer updates
      updates, new_opt_state = self._optimizer.update(grads, state.opt_state, state.params)
      new_params = optax.apply_updates(state.params, updates)

      # Periodically update target networks.
      steps = state.steps + 1
      if isinstance(target_update_period, float):
        assert (target_update_period >= 0.0 and 
                target_update_period < 1.0), 'incorrect float'
        target_params = optax.incremental_update(new_params, state.target_params,
                                                 target_update_period)
      elif isinstance(target_update_period, int):
        assert target_update_period >= 1
        target_params = optax.periodic_update(new_params, state.target_params,
                                              steps, target_update_period)
      else:
        raise NotImplementedError(type(target_update_period))

      new_training_state = TrainingState(
          params=new_params,
          target_params=target_params,
          opt_state=new_opt_state,
          steps=steps,
          rng_key=next_rng_key)

      extra.metrics.update({
        '0.total_loss': loss,
        '0.grad_norm': optax.global_norm(grads),
        '0.update_norm': optax.global_norm(updates),
        '0.param_norm': optax.global_norm(new_params),
      })

      return new_training_state, extra

    # def postprocess_aux(extra: LossExtra) -> LossExtra:
    #   reverb_priorities = jax.tree_util.tree_map(
    #       lambda a: jnp.reshape(a, (-1, *a.shape[2:])), extra.reverb_priorities)
    #   return extra._replace(
    #       metrics=jax.tree_util.tree_map(jnp.mean, extra.metrics),
    #       reverb_priorities=reverb_priorities)

    # Update replay priorities
    def update_priorities(reverb_priorities: ReverbUpdate) -> None:
      if replay_client is None:
        return
      keys, priorities = tree.map_structure(
          # Fetch array and combine device and batch dimensions.
          lambda x: utils.fetch_devicearray(x).reshape((-1,) + x.shape[2:]),
          (reverb_priorities.keys, reverb_priorities.priorities))
      replay_client.mutate_priorities(
          table=replay_table_name,
          updates=dict(zip(keys, priorities)))

    #####################################
    # Internalise agent components
    #####################################
    self._sgd_step = jax.pmap(
      sgd_step, axis_name=_PMAP_AXIS_NAME)

    self._async_priority_updater = async_utils.AsyncExecutor(update_priorities)
    self._counter = counter or counting.Counter()
    self._optimizer_cnstr = optimizer_cnstr
    self._replay_client = replay_client
    # Do not record timestamps until after the first learning step is done.
    # This is to avoid including the time it takes for actors to come online and
    # fill the replay buffer.
    self._timestamp = None
    self._num_sgd_steps_per_step = num_sgd_steps_per_step

    if initialize:
      self._data_iterator = data_iterator
      self._logger = logger or loggers.make_default_logger(
          'learner',
          asynchronous=True,
          serialize_fn=utils.fetch_devicearray,
          time_delta=1.,
          steps_key=self._counter.get_steps_key())

      if num_sgd_steps_per_step > 1:
        raise RuntimeError("check")
        # sgd_step = utils.process_multiple_batches(sgd_step, num_sgd_steps_per_step, postprocess_aux)


      # Initialize the network parameters
      self._state, self._optimizer = self.initialize(
        network=network, random_key=random_key)
      self._current_step = 0

  def initialize(self, network, random_key):
      key_params, key_state = jax.random.split(random_key, 2)
      initial_params = network.init(key_params)
      optimizer = self._optimizer_cnstr(initial_params=initial_params)

      state = TrainingState(
          params=initial_params,
          target_params=initial_params,
          opt_state=optimizer.init(initial_params),
          steps=jnp.array(0),
          rng_key=key_state,
      )
      state = utils.replicate_in_all_devices(state)

      # Log how many parameters the network has.
      sizes = tree.map_structure(jnp.size, initial_params)
      total_params =  sum(tree.flatten(sizes.values()))
      logging.info('Total number of params: %.3g', total_params)
      [logging.info(f"{k}: {v}") for k,v in param_sizes(initial_params).items()]

      return state, optimizer

  def set_optimizer(self, optimizer): self._optimizer = optimizer

  def set_state(self, state):
    self._state = state
    self._current_step = utils.get_from_first_device(self._state.steps)

  def step(self):
    """Takes one SGD step on the learner."""
    with jax.profiler.StepTraceAnnotation('step',
                                          step_num=self._current_step):
      data = next(self._data_iterator)
      self._state, metrics = self.step_data(data, self._state)
      self._current_step = utils.get_from_first_device(self._state.steps)

      self._logger.write(metrics)

  def step_data(self, prefetching_split, state: TrainingState):
    """Takes one SGD step on the learner."""
    # In this case the host property of the prefetching split contains only
    # replay keys and the device property is the prefetched full original
    # sample. Key is on host since it's uint64 type.
    if hasattr(prefetching_split, 'host'):
      # prioritized data
      reverb_keys = prefetching_split.host
      batch: reverb.ReplaySample = prefetching_split.device
    else:
      # regular data
      batch: reverb.ReplaySample = prefetching_split

    state, extra = self._sgd_step(state, batch)

    if self._replay_client and extra.reverb_priorities is not None:
      reverb_priorities = ReverbUpdate(reverb_keys, extra.reverb_priorities)
      self._async_priority_updater.put(reverb_priorities)

    metrics = utils.get_from_first_device(extra.metrics)

    if self._grad_period and self._state.steps % self._grad_period == 0:
      for k, v in metrics['mean_grad'].items():
        # first val
        metrics['mean_grad'][k] = next(iter(v.values())) 
    else:
      metrics.pop('mean_grad', None)

    # Compute elapsed time.
    timestamp = time.time()
    elapsed = timestamp - self._timestamp if self._timestamp else 0
    self._timestamp = timestamp
    steps_per_sec = (self._num_sgd_steps_per_step / elapsed) if elapsed else 0

    # Update our counts and record it.
    results = self._counter.increment(
        steps=self._num_sgd_steps_per_step, walltime=elapsed)
    results['steps_per_second'] = steps_per_sec
    results.update(metrics)

    return state, results

  def get_state(self): return self._state

def default_adam_constr(config, **kwargs):
  optimizer_chain = [
      optax.clip_by_global_norm(config.max_grad_norm),
      optax.adam(config.learning_rate, eps=config.adam_eps),
    ]
  return optax.chain(*optimizer_chain)


class ActorObserver(abc.ABC):
  """An interface for collecting metrics/counters from actor.

  # Note: agent.state has as a field, the agents predictions, e.g. Q-values.

  Episode goes:
    # observe initial
    timestep = env.reset()
    state = agent.init_state()

    agent.observe_first(timestep)  # self.state is initialized
    # inside, self.observer.observe_first(state, timestep) is called

    while timestep.not_last():
      action = agent.select_action(timestep)  # agent.state is updated
      # inside, self.observer.observe_action(state, action) is called

      next_timestep = env.step(action)
      agent.observe(action, next_timestep)
      # inside, self.observer.observe_timestep(next_timestep) is called
      
      timestep = next_timestep

  """

  @abc.abstractmethod
  def observe_first(self, state: ActorState, timestep: dm_env.TimeStep) -> None:
    """Observes the initial state and initial time-step.
    
    Usually state will be all zeros and time-step will be output of reset."""

  @abc.abstractmethod
  def observe_action(self, state: ActorState, act: jax.Array) -> None:
    """Observe state and action that are due to observation of time-step.
    
    Should be state after previous time-step along"""

  @abc.abstractmethod
  def observe_timestep(self, timestep: dm_env.TimeStep) -> None:
    """Observe next.
    
    Should be state after previous time-step along"""


class BasicActor(core.Actor, Generic[actor_core_lib.State, actor_core_lib.Extras]):
  """A generic actor implemented on top of ActorCore.

  An actor based on a policy which takes observations and outputs actions. It
  also adds experiences to replay and updates the actor weights from the policy
  on the learner.
  """

  def __init__(
      self,
      actor: actor_core_lib.ActorCore[actor_core_lib.State, actor_core_lib.Extras],
      random_key: network_lib.PRNGKey,
      variable_client: Optional[variable_utils.VariableClient],
      adders: Optional[Union[adders.Adder, List[adders.Adder]]] = None,
      observers: Optional[List[ActorObserver]] = (),
      jit: bool = True,
      backend: Optional[str] = 'cpu',
      per_episode_update: bool = False
  ):
    """Initializes a feed forward actor.

    Args:
      actor: actor core.
      random_key: Random key.
      variable_client: The variable client to get policy parameters from.
      adder: An adder to add experiences to.
      jit: Whether or not to jit the passed ActorCore's pure functions.
      backend: Which backend to use when jitting the policy.
      per_episode_update: if True, updates variable client params once at the
        beginning of each episode
    """
    self._random_key = random_key
    self._variable_client = variable_client
    if adders and not (isinstance(adders, List) or isinstance(adders, Tuple)):
      adders = [adders]

    self._adders = adders
    self._observers = observers
    self._state = None

    # Unpack ActorCore, jitting if requested.
    if jit:
      self._init = jax.jit(actor.init, backend=backend)
      self._policy = jax.jit(actor.select_action, backend=backend)
    else:
      self._init = actor.init
      self._policy = actor.select_action
    self._get_extras = actor.get_extras
    self._per_episode_update = per_episode_update

  @property
  def _params(self):
    return self._variable_client.params if self._variable_client else []

  def observe_first(self, timestep: dm_env.TimeStep):
    self._random_key, key = jax.random.split(self._random_key)
    self._state = self._init(key)

    for observer in self._observers:
      observer.observe_first(timestep=timestep, state=self._state)

    if self._adders:
      for adder in self._adders:
        adder.add_first(timestep)
    if self._variable_client and self._per_episode_update:
      self._variable_client.update_and_wait()

  def select_action(self,
                    observation: network_lib.Observation) -> types.NestedArray:
    action, self._state = self._policy(self._params, observation, self._state)

    for observer in self._observers:
      observer.observe_action(state=self._state, action=action)

    return utils.to_numpy(action)

  def observe(self, action: network_lib.Action, next_timestep: dm_env.TimeStep):
    if self._adders:
      for adder in self._adders:
        adder.add(
            action, next_timestep, extras=self._get_extras(self._state))

    for observer in self._observers:
      observer.observe_timestep(timestep=next_timestep)


  def update(self, wait: bool = False):
    if self._variable_client and not self._per_episode_update:
      self._variable_client.update(wait)


class Builder(r2d2.R2D2Builder):
  """TD agent Builder. Agent is derivative of R2D2 but may use different network/loss function
  """
  def __init__(self,
              #  networks: r2d2_networks.R2D2Networks,
               config: r2d2_config.R2D2Config,
               LossFn: learning_lib.LossFn=RecurrentLossFn,
               ActorCls: BasicActor = BasicActor,
               optimizer_cnstr = None,
               get_actor_core_fn = None,
               learner_kwargs=None):
    if config.sequence_period is None:
      config.sequence_period = config.trace_length

    super().__init__(config=config)
    if optimizer_cnstr is None:
      optimizer_cnstr = default_adam_constr
    self.optimizer_cnstr = optimizer_cnstr
    self.ActorCls = ActorCls

    if get_actor_core_fn is None:
      get_actor_core_fn = get_actor_core
    self._get_actor_core_fn = get_actor_core_fn
    self._loss_fn = LossFn

    self.learner_kwargs = learner_kwargs or dict()

  def make_learner(
      self,
      random_key: networks_lib.PRNGKey,
      networks: r2d2_networks.R2D2Networks,
      dataset: Iterator[r2d2_learning.R2D2ReplaySample],
      logger_fn: loggers.LoggerFactory,
      environment_spec: specs.EnvironmentSpec,
      replay_client: Optional[reverb.Client] = None,
      counter: Optional[counting.Counter] = None,
  ) -> core.Learner:
    del environment_spec
    # The learner updates the parameters (and initializes them).
    logger = logger_fn('learner')

    return SGDLearner(
        network=networks,
        random_key=random_key,
        optimizer_cnstr=functools.partial(self.optimizer_cnstr,
          config=self._config),
        target_update_period=self._config.target_update_period,
        data_iterator=dataset,
        loss_fn=self._loss_fn,
        replay_client=replay_client,
        replay_table_name=self._config.replay_table_name,
        counter=counter,
        num_sgd_steps_per_step=self._config.num_sgd_steps_per_step,
        logger=logger,
        **self.learner_kwargs)

  def make_policy(self,
                  networks: r2d2_networks.R2D2Networks,
                  environment_spec: specs.EnvironmentSpec,
                  evaluation: bool = False) -> r2d2_actor.R2D2Policy:
    del environment_spec
    return self._get_actor_core_fn(
      networks=networks,
      evaluation=evaluation,
      config=self._config)

  def make_actor(
      self,
      random_key: networks_lib.PRNGKey,
      policy: r2d2_actor.R2D2Policy,
      environment_spec: specs.EnvironmentSpec,
      variable_source: Optional[core.VariableSource] = None,
      adder: Optional[adders.Adder] = None,
  ) -> acme.Actor:
    del environment_spec
    # Create variable client.
    variable_client = variable_utils.VariableClient(
        variable_source,
        key='actor_variables',
        update_period=self._config.variable_update_period)

    return self.ActorCls(
        policy, random_key, variable_client, adder, backend='cpu')

def get_actor_core(
    networks: r2d2_networks.R2D2Networks,
    config: Config,
    evaluation: bool = False,
    linear_epsilon: bool = False,
    extract_q_values = lambda preds: preds
) -> r2d2_actor.R2D2Policy:
  """Returns ActorCore for R2D2."""

  epsilon_schedule = optax.linear_schedule(
          init_value=config.epsilon_begin,
          end_value=config.epsilon_end,
          transition_steps=config.epsilon_steps or config.num_steps//2,
      )
  def select_action(params: networks_lib.Params,
                    observation: networks_lib.Observation,
                    state: ActorState[actor_core_lib.RecurrentState]):
    rng, policy_rng = jax.random.split(state.rng)

    preds, recurrent_state = networks.apply(params, policy_rng, observation, state.recurrent_state)

    q_values = extract_q_values(preds)
    if linear_epsilon:
      epsilon = epsilon_schedule(state.step)
    else:
      epsilon = state.epsilon

    action = rlax.epsilon_greedy(epsilon).sample(policy_rng, q_values)
    return action, ActorState(
        rng=rng,
        epsilon=state.epsilon,
        step=state.step + 1,
        predictions=preds,
        recurrent_state=recurrent_state,
        prev_recurrent_state=state.recurrent_state)

  def init(
      rng: networks_lib.PRNGKey
  ) -> ActorState[actor_core_lib.RecurrentState]:
    rng, epsilon_rng, state_rng = jax.random.split(rng, 3)
    if not evaluation:
      if linear_epsilon:
        epsilon = config.epsilon_begin
      else:
        epsilon = jax.random.choice(epsilon_rng,
                                    np.logspace(
                                      start=config.epsilon_min,
                                      stop=config.epsilon_max,
                                      num=config.num_epsilons,
                                      base=config.epsilon_base))
    else:
      epsilon = config.evaluation_epsilon
    initial_core_state = networks.init_recurrent_state(state_rng, None)
    return ActorState(
        rng=rng,
        epsilon=epsilon,
        step=0,
        recurrent_state=initial_core_state,
        prev_recurrent_state=initial_core_state)

  def get_extras(
      state: ActorState[actor_core_lib.RecurrentState]
  ) -> r2d2_actor.R2D2Extras:
    return {'core_state': state.prev_recurrent_state}

  return actor_core_lib.ActorCore(init=init, select_action=select_action,
                                  get_extras=get_extras)

def disable_insert_blocking(
    tables: Sequence[reverb.Table]
) -> Tuple[Sequence[reverb.Table], Sequence[int]]:
  """Disables blocking of insert operations for a given collection of tables."""
  modified_tables = []
  sample_sizes = []
  for table in tables:
    rate_limiter_info = table.info.rate_limiter_info
    rate_limiter = reverb.rate_limiters.RateLimiter(
        samples_per_insert=rate_limiter_info.samples_per_insert,
        min_size_to_sample=rate_limiter_info.min_size_to_sample,
        min_diff=rate_limiter_info.min_diff,
        max_diff=sys.float_info.max)
    modified_tables.append(table.replace(rate_limiter=rate_limiter))
    # Target the middle of the rate limiter's insert-sample balance window.
    sample_sizes.append(
        max(1, int(
            (rate_limiter_info.max_diff - rate_limiter_info.min_diff) / 2)))
  return modified_tables, sample_sizes

def make_mbrl_network(
        environment_spec: specs.EnvironmentSpec,
        make_core_module: Callable[[], hk.RNNCore]) -> MbrlNetworks:
  """Builds a MbrlNetworks from a hk.Module factory."""

  dummy_observation = jax_utils.zeros_like(environment_spec.observations)
  dummy_action = jnp.array(0)

  def make_unrollable_network_functions():
    network = make_core_module()

    def init() -> Tuple[networks_lib.NetworkOutput, State]:
      out, _ = network(dummy_observation, network.initial_state(None))
      return network.apply_model(out.state, dummy_action)

    apply = network.__call__
    return init, (apply,
                  network.unroll,
                  network.initial_state,
                  network.apply_model,
                  network.unroll_model)

  # Transform and unpack pure functions
  f = hk.multi_transform(make_unrollable_network_functions)
  apply, unroll, initial_state_fn, apply_model, unroll_model = f.apply

  def init_recurrent_state(key: jax_types.PRNGKey,
                           batch_size: Optional[int] =  None) -> State:
    no_params = None
    return initial_state_fn(no_params, key, batch_size)

  return MbrlNetworks(
      init=f.init,
      apply=apply,
      unroll=unroll,
      apply_model=apply_model,
      unroll_model=unroll_model,
      init_recurrent_state=init_recurrent_state)
<|MERGE_RESOLUTION|>--- conflicted
+++ resolved
@@ -116,12 +116,8 @@
   agent: str = 'agent'
 
   # Architecture
-<<<<<<< HEAD
   state_dim: int = 256
-=======
-  state_dim: int = 512
   out_conv_dim: int = 32
->>>>>>> 671273c2
 
   #----------------
   # Epsilon schedule
