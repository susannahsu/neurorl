--- conflicted
+++ resolved
@@ -1,8 +1,5 @@
-<<<<<<< HEAD
+import abc
 from functools import partial
-=======
-import abc
->>>>>>> d4b5a384
 from typing import Any, Dict, List, Optional, Sequence, Union
 
 import collections
